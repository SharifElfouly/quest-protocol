# Quest Protocol

[![Tests](https://github.com/rabbitholegg/quest-protocol/workflows/Tests/badge.svg)](https://github.com/rabbitholegg/quest-protocol/actions?query=workflow%3ATests)
[![Lint](https://github.com/rabbitholegg/quest-protocol/workflows/Lint/badge.svg)](https://github.com/rabbitholegg/quest-protocol/actions?query=workflow%3ALint)

Once a protocol decides to run a quest, it creates a new `Quest` that will distribute a finite number of `Receipts` that
can
ultimately can be claimed for a `Reward`. `Receipts` are ERC-721 NFTs that are transferrable but only claimable once
per `Quest`.
Individuals that complete the `Quest` action are given the abliity to mint a `Receipt` to their wallet. They then
can use the `Receipt` to claim the `Reward` in the future and any other potential usages.

---

## Key Concepts

- **Receipts**: An NFT (ERC-721) representing a receipt from completing an action defined in the `Quest`. These are
  originally minted to a participants EOA address and the amount of available Receipts are defined by the `Quest`
  contract. Receipts track ability to see if there is a reward to claim.
- **Rewards**: A set of ERC-20 or ERC-1155 tokens custodied by the `Quest` contract, these are acquired in the Quest
  creation phase from the factory. These are originally transferred to the `Quest` contract on Quest Creation and
  transferred out during the claim Reward process.
- **Quest**: The quest contract itself, which custodies the Rewards, defines the available Receipts, and ultimately
  manages the claim lifecyle
  for receipts and rewards. This can either be an ERC-1155 or ERC-20 reward.
- **Claim Reward**: An (ungoverned) mechanism by which parties can claim `reward` tokens held by the Quest to
  themselves, these are claimable with an unclaimed `Receipt`. 
- **Quest Deployer**: Predefined accounts that have autonomous power to creates `Quests`. Conventionally defined as
  Rabbithole, but will open up over time.
- **Proxies**: All `Quest` instances are deployed as simple [`Quest`](../contracts/utils/Proxy.sol) contracts that
  forward calls to a `Quest` implementation contract.
- **ProposalExecutionEngine**: An upgradable contract the `Quest` contract delegatecalls into that implements the logic
  for executing specific proposal types.

---

## Contracts

The main contracts involved in this phase are:

- `Quest Factory` ([code](../contracts/quests/QuestFactory.sol))
<<<<<<< HEAD
    - Creates new proxified `Quest` instances of an 1155 reward Quest or erc20 reward Quest.
- `ERC20 Quest`
    - The governance contract that also custodies the Receipt NFTs and Rewards. This is also the ERC-721 contract for
      the Governance NFTs.
- `ProposalExecutionEngine`
    - An upgradable logic (and some state) contract for executing each proposal type from the context of the `Party`.
- `TokenDistributor`
    - Escrow contract for distributing deposited ETH and ERC20 tokens to members of parties.
=======
  - Creates new proxified `Quest` instances of an 1155 reward Quest or erc20 reward Quest.
- `ERC20 Quest`
  - The governance contract that also custodies the Receipt NFTs and Rewards. This is also the ERC-721 contract for the Governance NFTs.
- `ProposalExecutionEngine`
  - An upgradable logic (and some state) contract for executing each proposal type from the context of the `Party`.
- `TokenDistributor`
  - Escrow contract for distributing deposited ETH and ERC20 tokens to members of parties.
>>>>>>> 435d7e14

// Put In diagram here

---

## Quest Creation

Quests are created through the `QuestFactory` contract. This is performed
by a whitelisted account, historically the Internal Rabbithole team.

The sequence of events is:

1. Call `QuestFactory.createQuest(rewardType: [erc20|erc1155])` defined as:
   ```solidity
   function createQuest(
      string rewardType,
      address rewardAddress,
   )
   ```
    - `rewardType` will be either an ERC-1155 or an ERC-20 token.
    - `rewardAddress` is the address of the corresponding reward for completing the quest. This can be an ERC-1155 or
      ERC-20 contract address.
2. Transfer rewards to the newly created Quest. You can transfer direct or execute the `depositFullAwardAmount`
   function.
3. The Quest Factory will call the mintAndSend function for the total number of allowed recipients of Receipts.
4. Execute the markQuestAsReady function. This will validate that the Quest is ready for public and upon reaching the
   effective StartDate, will be ready for use.

---

## Quest Redemption

Quests are created through the `QuestFactory` contract. This is performed
by a whitelisted account, historically the Internal Rabbithole team.

The sequence of events is:

1. Call `QuestFactory.createQuest(rewardType: [erc20|erc1155])` defined as:
   ```solidity
   function createQuest(
      string rewardType,
      address rewardAddress,
   )
   ```
    - `rewardType` will be either an ERC-1155 or an ERC-20 token.
    - `rewardAddress` is the address of the corresponding reward for completing the quest. This can be an ERC-1155 or
      ERC-20 contract address.
2. Transfer rewards to the newly created Quest. You can transfer direct or execute the `depositFullAwardAmount`
   function.
3. The Quest Factory will call the mintAndSend function for the total number of allowed recipients of Receipts.
4. Execute the markQuestAsReady function. This will validate that the Quest is ready for public and upon reaching the
   effective StartDate, will be ready for use.

---

## UML diagrams

You can render UML diagrams using [Mermaid](https://mermaidjs.github.io/). For example, this will produce a sequence
diagram:

```mermaid
graph LR
A[Quest Deployer] --> B{Choose Reward}
B -- ERC-20 Reward--> C(ERC-20 Reward Quest)
B -- ERC-1155 Reward--> D(ERC-1155 Reward Quest)
```


## How to Upgrade
1. `yarn hardhat run --network goerli scripts/upgradeQuestFactory.js` or `scripts/upgradeRabbitHoleReceipt.js` and replace the network with `mainnet` if you are upgrading on mainnet.
    1. If you get an error like `NomicLabsHardhatPluginError: Failed to send contract verification request.` It's usually because the contract wasn't deployed by the time verification ran. You can run verification again with `yarn hardhat verify --network goerli IMPLENTATION_ADDRESS` where the implementation address is in the output of the upgrade script.
1. go to https://defender.openzeppelin.com/#/admin and approve the upgrade proposal (the link is also in the output of the upgrade script)
1. After the upgrade proposal is approved, create a PR with the updates to the .openzeppelin/[network-name].json file.<|MERGE_RESOLUTION|>--- conflicted
+++ resolved
@@ -39,7 +39,6 @@
 The main contracts involved in this phase are:
 
 - `Quest Factory` ([code](../contracts/quests/QuestFactory.sol))
-<<<<<<< HEAD
     - Creates new proxified `Quest` instances of an 1155 reward Quest or erc20 reward Quest.
 - `ERC20 Quest`
     - The governance contract that also custodies the Receipt NFTs and Rewards. This is also the ERC-721 contract for
@@ -48,15 +47,6 @@
     - An upgradable logic (and some state) contract for executing each proposal type from the context of the `Party`.
 - `TokenDistributor`
     - Escrow contract for distributing deposited ETH and ERC20 tokens to members of parties.
-=======
-  - Creates new proxified `Quest` instances of an 1155 reward Quest or erc20 reward Quest.
-- `ERC20 Quest`
-  - The governance contract that also custodies the Receipt NFTs and Rewards. This is also the ERC-721 contract for the Governance NFTs.
-- `ProposalExecutionEngine`
-  - An upgradable logic (and some state) contract for executing each proposal type from the context of the `Party`.
-- `TokenDistributor`
-  - Escrow contract for distributing deposited ETH and ERC20 tokens to members of parties.
->>>>>>> 435d7e14
 
 // Put In diagram here
 

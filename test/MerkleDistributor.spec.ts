const { expect } = require('chai')
const { ethers } = require('hardhat')
// advantage of Hardhat Network's snapshot functionality.
const { loadFixture } = require('@nomicfoundation/hardhat-network-helpers')
import { parseBalanceMap } from '../src/parse-balance-map'

describe('Token contract', function () {
  async function deployRewardTokenFixture() {
    const RewardToken = await ethers.getContractFactory('SampleERC20')
    const [owner, addr1, addr2] = await ethers.getSigners()
    const expiryDate = Math.floor(Date.now() / 1000) + 10000
    const hardhatRewardToken = await RewardToken.deploy('RewardToken', 'RTC', 1000, owner.address)
    await hardhatRewardToken.deployed()
    return { RewardToken, hardhatRewardToken, owner, addr1, addr2 }
  }

  async function deployTokenFixture() {
    const Token = await ethers.getContractFactory('MerkleDistributor')
    const [owner, addr1, addr2] = await ethers.getSigners()
    const expiryDate = Math.floor(Date.now() / 1000) + 10000
    const startDate = Math.floor(Date.now() / 1000) + 1000
    const hardhatToken = await Token.deploy('0x0000000000000000000000000000000000000000', expiryDate, startDate, 1000)
    await hardhatToken.deployed()
    return { Token, hardhatToken, owner, addr1, addr2 }
  }

  async function deployAndTransferRewardToDisperser() {
    const { RewardToken, hardhatRewardToken } = await deployRewardTokenFixture()
    const rewardTokenAddress = hardhatRewardToken.address
    const rewardTokenSymbol = (await hardhatRewardToken.functions.symbol())[0]
    const DisperseToken = await ethers.getContractFactory('MerkleDistributor')
    const expiryDate = Math.floor(Date.now() / 1000) + 10000
    const startDate = Math.floor(Date.now() / 1000) + 10
    const hardhatDisperseToken = await DisperseToken.deploy(rewardTokenAddress, expiryDate, startDate, 1000)
    await hardhatDisperseToken.deployed()
    const disperseTokenAddresss = await hardhatDisperseToken.address
    await hardhatRewardToken.functions.transfer(disperseTokenAddresss, 1000)
    return { hardhatRewardToken, rewardTokenAddress, hardhatDisperseToken, disperseTokenAddresss }
  }

  async function deployAndTransferRewardToDisperserWithExpiry() {
    const { RewardToken, hardhatRewardToken } = await deployRewardTokenFixture()
    const rewardTokenAddress = hardhatRewardToken.address
    const rewardTokenSymbol = (await hardhatRewardToken.functions.symbol())[0]
    const DisperseToken = await ethers.getContractFactory('MerkleDistributor')
    const expiryDate = Math.floor(Date.now() / 1000) + 10
    const startDate = Math.floor(Date.now() / 1000) + 1000
    const hardhatDisperseToken = await DisperseToken.deploy(rewardTokenAddress, expiryDate, startDate, 1000)
    await hardhatDisperseToken.deployed()
    const disperseTokenAddresss = await hardhatDisperseToken.address
    await hardhatRewardToken.functions.transfer(disperseTokenAddresss, 1000)
    return { hardhatRewardToken, rewardTokenAddress, hardhatDisperseToken, disperseTokenAddresss }
  }

  async function getTimeout() {
    return new Promise((resolve) => {
      setTimeout(function () {
        resolve({})
      }, 100)
    })
  }

  describe('Deployment', function () {
    it('Deployment should assign the correct contract address', async function () {
      const { hardhatToken, owner } = await loadFixture(deployTokenFixture)
      const tokenContractAddress = await hardhatToken.token()
      expect(tokenContractAddress).to.equal('0x0000000000000000000000000000000000000000')
    })
    it('Deployment should set the correct owner address', async function () {
      const { hardhatToken, owner } = await loadFixture(deployTokenFixture)
      expect(await hardhatToken.owner()).to.equal(owner.address)
    })
  })

  describe('Allowlist', function () {
    it('Deployment should set an allowlist', async function () {
      const { hardhatToken, owner } = await loadFixture(deployTokenFixture)
      const merkleRoot = await hardhatToken.setMerkleRoot(
        '0xdefa96435aec82d201dbd2e5f050fb4e1fef5edac90ce1e03953f916a5e1132d'
      )
      const getMerkleRoot = await hardhatToken.merkleRoot()
      expect(getMerkleRoot).to.equal('0xdefa96435aec82d201dbd2e5f050fb4e1fef5edac90ce1e03953f916a5e1132d')
    })
    it('Deployment should allow only owner set an allowlist', async function () {
      const { hardhatToken, owner, addr1 } = await loadFixture(deployTokenFixture)
      await expect(
        hardhatToken.connect(addr1).setMerkleRoot('0xdefa96435aec82d201dbd2e5f050fb4e1fef5edac90ce1e03953f916a5e1132d')
      ).to.be.revertedWith('Ownable: caller is not the owner')
    })
    it('Deployment should allow owner to update the allowlist', async function () {
      const { hardhatToken, owner } = await loadFixture(deployTokenFixture)
      let merkleRoot = await hardhatToken.setMerkleRoot(
        '0xdefa96435aec82d201dbd2e5f050fb4e1fef5edac90ce1e03953f916a5e1132d'
      )
      let getMerkleRoot = await hardhatToken.merkleRoot()
      expect(getMerkleRoot).to.equal('0xdefa96435aec82d201dbd2e5f050fb4e1fef5edac90ce1e03953f916a5e1132d')
      merkleRoot = await hardhatToken.setMerkleRoot(
        '0xdefa96435aec82d201dbd2e5f050fb4e1fef5edac90ce1e03953f916a5e0032d'
      )
      getMerkleRoot = await hardhatToken.merkleRoot()
      expect(getMerkleRoot).to.equal('0xdefa96435aec82d201dbd2e5f050fb4e1fef5edac90ce1e03953f916a5e0032d')
    })
  })

  describe('Deploy and transfer rewards', function () {
    it('Deployment should deploy reward token', async function () {
      const { hardhatRewardToken, owner } = await loadFixture(deployRewardTokenFixture)
      const tokenSymbol = await hardhatRewardToken.symbol()
      expect(tokenSymbol).to.equal('RTC')
    })
    it('Deployment should deploy and mint reward token', async function () {
      const { hardhatRewardToken, owner } = await loadFixture(deployRewardTokenFixture)
      const supply = await hardhatRewardToken.totalSupply()
      expect(supply).to.equal(1000)
    })
    it('Deployment should mint and transfer reward token to disperse contract', async function () {
      const { hardhatDisperseToken, disperseTokenAddresss, hardhatRewardToken, rewardTokenAddress } = await loadFixture(
        deployAndTransferRewardToDisperser
      )
      const disperseTokenBalance = (await hardhatRewardToken.functions.balanceOf(disperseTokenAddresss)).toString()
      expect(disperseTokenBalance).to.equal('1000')
    })
  })

  describe('Claim rewards', function () {
    it('Valid redeemer should be able to claim reward', async function () {
      const { hardhatDisperseToken, disperseTokenAddresss, hardhatRewardToken, rewardTokenAddress } = await loadFixture(
        deployAndTransferRewardToDisperser
      )
      const [owner, addr1, addr2, addr3, addr4] = await ethers.getSigners()
      const arr = [owner.address, addr1.address, addr2.address, addr3.address, addr4.address]
      let dataObject: any = {}
      arr.forEach(function (item) {
        dataObject[item] = 250
      })
      const balanceMap = parseBalanceMap(dataObject)
      const merkleRoot = balanceMap.merkleRoot
      await hardhatDisperseToken.setMerkleRoot(merkleRoot)
      const getMerkleRoot = await hardhatDisperseToken.merkleRoot()
      expect(merkleRoot).to.equal(getMerkleRoot)
      const checksumAddr = ethers.utils.getAddress(addr1.address)
      const testClaim = balanceMap.claims[checksumAddr]
      await ethers.provider.send('evm_increaseTime', [100]);
      await hardhatDisperseToken.start();
      const claimTxn = await hardhatDisperseToken
        .connect(addr1)
        .claim(checksumAddr, 250, testClaim.proof)
      const testAddrBalance = await hardhatRewardToken.functions.balanceOf(checksumAddr)
    })
    it('Revert with error when not started', async function () {
      const { hardhatDisperseToken, disperseTokenAddresss, hardhatRewardToken, rewardTokenAddress } = await loadFixture(
        deployAndTransferRewardToDisperser
      )
      const [owner, addr1, addr2, addr3, addr4] = await ethers.getSigners()
      const arr = [owner.address, addr1.address, addr2.address, addr3.address, addr4.address]
      let dataObject: any = {}
      arr.forEach(function (item) {
        dataObject[item] = 10000
      })
      const balanceMap = parseBalanceMap(dataObject)
      const merkleRoot = balanceMap.merkleRoot
      await hardhatDisperseToken.setMerkleRoot(merkleRoot)
      const getMerkleRoot = await hardhatDisperseToken.merkleRoot()
      expect(merkleRoot).to.equal(getMerkleRoot)
      const checksumAddr = ethers.utils.getAddress(addr1.address)
      const testClaim = balanceMap.claims[checksumAddr]
<<<<<<< HEAD
      await ethers.provider.send('evm_increaseTime', [100]);
      await expect(hardhatDisperseToken.connect(addr1).claim(checksumAddr, 10000, testClaim.proof)).to.be.revertedWithCustomError(hardhatDisperseToken, "NotStarted")
=======
      await ethers.provider.send('evm_increaseTime', [100])
      await expect(
        hardhatDisperseToken.connect(addr1).claim(testClaim.index, checksumAddr, 10000, testClaim.proof)
      ).to.be.revertedWithCustomError(hardhatDisperseToken, 'NotStarted')
>>>>>>> 24919717
    })
    it('Valid redeemer should not be able to claim more than contract has', async function () {
      const { hardhatDisperseToken, disperseTokenAddresss, hardhatRewardToken, rewardTokenAddress } = await loadFixture(
        deployAndTransferRewardToDisperser
      )
      const [owner, addr1, addr2, addr3, addr4] = await ethers.getSigners()
      const arr = [owner.address, addr1.address, addr2.address, addr3.address, addr4.address]
      let dataObject: any = {}
      arr.forEach(function (item) {
        dataObject[item] = 10000
      })
      const balanceMap = parseBalanceMap(dataObject)
      const merkleRoot = balanceMap.merkleRoot
      await hardhatDisperseToken.setMerkleRoot(merkleRoot)
      const getMerkleRoot = await hardhatDisperseToken.merkleRoot()
      expect(merkleRoot).to.equal(getMerkleRoot)
      const checksumAddr = ethers.utils.getAddress(addr1.address)
      const testClaim = balanceMap.claims[checksumAddr]
<<<<<<< HEAD
      await ethers.provider.send('evm_increaseTime', [100]);
      await hardhatDisperseToken.start();
      await expect(hardhatDisperseToken.connect(addr1).claim(checksumAddr, 10000, testClaim.proof)).to.be.revertedWithCustomError(hardhatDisperseToken, "AmountExceedsBalance")
=======
      await ethers.provider.send('evm_increaseTime', [100])
      await hardhatDisperseToken.start()
      await expect(
        hardhatDisperseToken.connect(addr1).claim(testClaim.index, checksumAddr, 10000, testClaim.proof)
      ).to.be.revertedWithCustomError(hardhatDisperseToken, 'AmountExceedsBalance')
>>>>>>> 24919717
    })
    it('Valid redeemer should not be be able to claim reward twice ', async function () {
      const { hardhatDisperseToken, disperseTokenAddresss, hardhatRewardToken, rewardTokenAddress } = await loadFixture(
        deployAndTransferRewardToDisperser
      )
      const [owner, addr1, addr2, addr3, addr4] = await ethers.getSigners()
      const arr = [owner.address, addr1.address, addr2.address, addr3.address, addr4.address]
      let dataObject: any = {}
      arr.forEach(function (item) {
        dataObject[item] = 250
      })
      const balanceMap = parseBalanceMap(dataObject)
      const merkleRoot = balanceMap.merkleRoot
      await hardhatDisperseToken.setMerkleRoot(merkleRoot)
      const getMerkleRoot = await hardhatDisperseToken.merkleRoot()
      expect(merkleRoot).to.equal(getMerkleRoot)
      const checksumAddr = ethers.utils.getAddress(addr1.address)
      const testClaim = balanceMap.claims[checksumAddr]
      await ethers.provider.send('evm_increaseTime', [100]);
      await hardhatDisperseToken.start();
      const claimTxn = await hardhatDisperseToken
        .connect(addr1)
        .claim(checksumAddr, 250, testClaim.proof)
      await expect(hardhatDisperseToken.connect(addr1).claim(checksumAddr, 250, testClaim.proof)).to.be
        .reverted
    })
    it('Invalid redeemer should not be be able to claim reward', async function () {
      const { hardhatDisperseToken, disperseTokenAddresss, hardhatRewardToken, rewardTokenAddress } = await loadFixture(
        deployAndTransferRewardToDisperser
      )
      const [owner, addr1, addr2, addr3, addr4] = await ethers.getSigners()
      const arr = [owner.address, addr1.address, addr2.address, addr3.address, addr4.address]
      let dataObject: any = {}
      arr.forEach(function (item) {
        dataObject[item] = 250
      })
      const balanceMap = parseBalanceMap(dataObject)
      const merkleRoot = balanceMap.merkleRoot
      await hardhatDisperseToken.setMerkleRoot(merkleRoot)
      const getMerkleRoot = await hardhatDisperseToken.merkleRoot()
      expect(merkleRoot).to.equal(getMerkleRoot)
      const checksumAddr = ethers.utils.getAddress(addr1.address)
      const testClaim = balanceMap.claims[checksumAddr]
      const sampleAddress = '0xdafea492d9c6733ae3d56b7ed1adb60692c98bc5'
      await expect(hardhatDisperseToken.connect(addr2).claim(sampleAddress, 250, testClaim.proof)).to
        .be.reverted
    })
  })
  describe('Admin withdraw tokens', function () {
    it('Admin should be able to withdraw remaining tokens after redemption expiry', async function () {
      const { hardhatDisperseToken, disperseTokenAddresss, hardhatRewardToken, rewardTokenAddress } = await loadFixture(
        deployAndTransferRewardToDisperserWithExpiry
      )
      const [owner] = await ethers.getSigners()
      await getTimeout()
      const contractBalanceBefore = await hardhatRewardToken.functions.balanceOf(disperseTokenAddresss)
      const tx = await hardhatDisperseToken.withdraw()
      await expect(tx).not.to.be.reverted
      const adminBalanceAfter = await hardhatRewardToken.functions.balanceOf(owner.address)
      const cbString = contractBalanceBefore.toString()
      const abAfter = adminBalanceAfter.toString()
      expect(cbString).to.equal(abAfter)
    })
  })
})<|MERGE_RESOLUTION|>--- conflicted
+++ resolved
@@ -164,15 +164,10 @@
       expect(merkleRoot).to.equal(getMerkleRoot)
       const checksumAddr = ethers.utils.getAddress(addr1.address)
       const testClaim = balanceMap.claims[checksumAddr]
-<<<<<<< HEAD
-      await ethers.provider.send('evm_increaseTime', [100]);
-      await expect(hardhatDisperseToken.connect(addr1).claim(checksumAddr, 10000, testClaim.proof)).to.be.revertedWithCustomError(hardhatDisperseToken, "NotStarted")
-=======
       await ethers.provider.send('evm_increaseTime', [100])
       await expect(
-        hardhatDisperseToken.connect(addr1).claim(testClaim.index, checksumAddr, 10000, testClaim.proof)
+        hardhatDisperseToken.connect(addr1).claim(checksumAddr, 10000, testClaim.proof)
       ).to.be.revertedWithCustomError(hardhatDisperseToken, 'NotStarted')
->>>>>>> 24919717
     })
     it('Valid redeemer should not be able to claim more than contract has', async function () {
       const { hardhatDisperseToken, disperseTokenAddresss, hardhatRewardToken, rewardTokenAddress } = await loadFixture(
@@ -191,17 +186,11 @@
       expect(merkleRoot).to.equal(getMerkleRoot)
       const checksumAddr = ethers.utils.getAddress(addr1.address)
       const testClaim = balanceMap.claims[checksumAddr]
-<<<<<<< HEAD
-      await ethers.provider.send('evm_increaseTime', [100]);
-      await hardhatDisperseToken.start();
-      await expect(hardhatDisperseToken.connect(addr1).claim(checksumAddr, 10000, testClaim.proof)).to.be.revertedWithCustomError(hardhatDisperseToken, "AmountExceedsBalance")
-=======
       await ethers.provider.send('evm_increaseTime', [100])
       await hardhatDisperseToken.start()
       await expect(
-        hardhatDisperseToken.connect(addr1).claim(testClaim.index, checksumAddr, 10000, testClaim.proof)
+        hardhatDisperseToken.connect(addr1).claim(checksumAddr, 10000, testClaim.proof)
       ).to.be.revertedWithCustomError(hardhatDisperseToken, 'AmountExceedsBalance')
->>>>>>> 24919717
     })
     it('Valid redeemer should not be be able to claim reward twice ', async function () {
       const { hardhatDisperseToken, disperseTokenAddresss, hardhatRewardToken, rewardTokenAddress } = await loadFixture(

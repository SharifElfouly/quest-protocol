import { expect } from 'chai'
import { ethers, upgrades } from 'hardhat'
import { SignerWithAddress } from '@nomiclabs/hardhat-ethers/signers'
import { SampleERC20, SampleErc1155, QuestFactory, RabbitHoleReceipt } from '../typechain-types/contracts'
import {
  QuestFactory__factory,
  RabbitHoleReceipt__factory,
  SampleERC20__factory,
  SampleErc1155__factory,
} from '../typechain-types'
import { Wallet, utils } from 'ethers'

describe('QuestFactory', () => {
  let deployedSampleErc20Contract: SampleERC20
  let deployedSampleErc1155Contract: SampleErc1155
  let deployedRabbitHoleReceiptContract: RabbitHoleReceipt
  let deployedFactoryContract: QuestFactory

  let expiryDate: number, startDate: number
  const allowList = 'ipfs://someCidToAnArrayOfAddresses'
  const totalRewards = 1000
  const rewardAmount = 10
  const mnemonic = 'announce room limb pattern dry unit scale effort smooth jazz weasel alcohol'
  let owner: SignerWithAddress
  let royaltyRecipient: SignerWithAddress

  let questFactoryContract: QuestFactory__factory
  let rabbitholeReceiptContract: RabbitHoleReceipt__factory
  let sampleERC20Contract: SampleERC20__factory
  let sampleERC1155Contract: SampleErc1155__factory
  let wallet: Wallet

  beforeEach(async () => {
    ;[owner, royaltyRecipient] = await ethers.getSigners()
    expiryDate = Math.floor(Date.now() / 1000) + 10000
    startDate = Math.floor(Date.now() / 1000) + 1000

    wallet = Wallet.fromMnemonic(mnemonic)

    questFactoryContract = await ethers.getContractFactory('QuestFactory')
    rabbitholeReceiptContract = await ethers.getContractFactory('RabbitHoleReceipt')
    sampleERC20Contract = await ethers.getContractFactory('SampleERC20')
    sampleERC1155Contract = await ethers.getContractFactory('SampleErc1155')

    await deploySampleErc20Contract()
    await deploySampleErc1155Conract()
    await deployRabbitHoleReceiptContract()
    await deployFactoryContract()
  })

  const deployFactoryContract = async () => {
    deployedFactoryContract = (await upgrades.deployProxy(questFactoryContract, [
      wallet.address,
      deployedRabbitHoleReceiptContract.address,
    ])) as QuestFactory
  }

  const deploySampleErc20Contract = async () => {
    deployedSampleErc20Contract = await sampleERC20Contract.deploy('RewardToken', 'RTC', 1000, owner.address)
    await deployedSampleErc20Contract.deployed()
  }

  const deploySampleErc1155Conract = async () => {
    deployedSampleErc1155Contract = await sampleERC1155Contract.deploy()
    await deployedSampleErc1155Contract.deployed()
  }

  const deployRabbitHoleReceiptContract = async () => {
    const ReceiptRenderer = await ethers.getContractFactory('ReceiptRenderer')
    const deployedReceiptRenderer = await ReceiptRenderer.deploy()
    await deployedReceiptRenderer.deployed()

    deployedRabbitHoleReceiptContract = (await upgrades.deployProxy(rabbitholeReceiptContract, [
      deployedReceiptRenderer.address,
      royaltyRecipient.address,
      owner.address,
      69,
    ])) as RabbitHoleReceipt
  }

  describe('createQuest()', () => {
    const erc20QuestId = 'asdf'
    const erc1155QuestId = 'fdsa'

    it('should init with right owner', async () => {
      expect(await deployedFactoryContract.owner()).to.equal(owner.address)
    })

    it('Should create a new ERC20 quest', async () => {
      const tx = await deployedFactoryContract.createQuest(
        deployedSampleErc20Contract.address,
        expiryDate,
        startDate,
        totalRewards,
        allowList,
        rewardAmount,
        'erc20',
        erc20QuestId,
        deployedRabbitHoleReceiptContract.address,
        2000
      )
      await tx.wait()
      const questAddress = await deployedFactoryContract.questAddressForQuestId(erc20QuestId)
      const deployedErc20Quest = await ethers.getContractAt('Erc20Quest', questAddress)
      expect(await deployedErc20Quest.startTime()).to.equal(startDate)
      expect(await deployedErc20Quest.owner()).to.equal(owner.address)
    })

    it('Should create a new ERC1155 quest', async () => {
      const tx = await deployedFactoryContract.createQuest(
        deployedSampleErc20Contract.address,
        expiryDate,
        startDate,
        totalRewards,
        allowList,
        rewardAmount,
        'erc1155',
        erc1155QuestId,
        deployedRabbitHoleReceiptContract.address,
        2000
      )
      await tx.wait()
      const questAddress = await deployedFactoryContract.questAddressForQuestId(erc1155QuestId)
      const deployedErc1155Quest = await ethers.getContractAt('Erc1155Quest', questAddress)
      expect(await deployedErc1155Quest.startTime()).to.equal(startDate)
      expect(await deployedErc1155Quest.owner()).to.equal(owner.address)
    })

    it('Should revert if trying to use existing quest id', async () => {
      await deployedFactoryContract.createQuest(
        deployedSampleErc20Contract.address,
        expiryDate,
        startDate,
        totalRewards,
        allowList,
        rewardAmount,
        'erc20',
        erc20QuestId,
        deployedRabbitHoleReceiptContract.address);

      await expect(
        deployedFactoryContract.createQuest(
          deployedSampleErc20Contract.address,
          expiryDate,
          startDate,
          totalRewards,
          allowList,
          rewardAmount,
          'erc20',
          erc20QuestId,
          deployedRabbitHoleReceiptContract.address,
          2000
        )
      ).to.be.revertedWithCustomError(questFactoryContract, 'QuestIdUsed')
    })

    it('Should revert if msg.sender does not have correct role', async () => {
      await expect(
        deployedFactoryContract.connect(royaltyRecipient).createQuest(
          deployedSampleErc20Contract.address,
          expiryDate,
          startDate,
          totalRewards,
          allowList,
          rewardAmount,
<<<<<<< HEAD
          'erc1155',
          erc1155QuestId,
          deployedRabbitHoleReceiptContract.address,
          2000
=======
          'erc20',
          erc20QuestId,
          deployedRabbitHoleReceiptContract.address
>>>>>>> 5a778443
        )
      ).to.be.revertedWith(`AccessControl: account ${royaltyRecipient.address.toLowerCase()} is missing role 0xf9ca453be4e83785e69957dffc5e557020ebe7df32422c6d32ccad977982cadd`)
    })
  })

  describe('setClaimSignerAddress()', () => {
    it('Should update claimSignerAddress', async () => {
      const newAddress = royaltyRecipient.address
      await deployedFactoryContract.setClaimSignerAddress(newAddress)
      expect(await deployedFactoryContract.claimSignerAddress()).to.equal(newAddress)
    })
  })

  describe('mintReceipt()', () => {
    const erc20QuestId = 'asdf'
    let messageHash: string
    let signature: string

    beforeEach(async () => {
      messageHash = utils.solidityKeccak256(['address', 'string'], [owner.address.toLowerCase(), erc20QuestId])
      signature = await wallet.signMessage(utils.arrayify(messageHash))
      const tx = await deployedFactoryContract.createQuest(
        deployedSampleErc20Contract.address,
        expiryDate,
        startDate,
        totalRewards,
        allowList,
        rewardAmount,
        'erc20',
        erc20QuestId,
        deployedRabbitHoleReceiptContract.address,
        2000
      )
      await tx.wait()
    })

    it('Should mint a receipt', async () => {
      await deployedFactoryContract.mintReceipt(1, erc20QuestId, messageHash, signature)
      expect(await deployedRabbitHoleReceiptContract.balanceOf(owner.address)).to.equal(1)
    })

    it('Should fail if user tries to use a hash + signature that is not tied to them', async () => {
      await expect(
        deployedFactoryContract.connect(royaltyRecipient).mintReceipt(1, erc20QuestId, messageHash, signature)
      ).to.be.revertedWithCustomError(questFactoryContract, 'InvalidHash')
    })

    it('Should fail if user is able to call mintReceipt multiple times', async () => {
      await deployedFactoryContract.mintReceipt(1, erc20QuestId, messageHash, signature)
      expect(await deployedRabbitHoleReceiptContract.balanceOf(owner.address)).to.equal(1)

      await expect(
        deployedFactoryContract.mintReceipt(1, erc20QuestId, messageHash, signature)
      ).to.be.revertedWithCustomError(questFactoryContract, 'AddressAlreadyMinted')
      expect(await deployedRabbitHoleReceiptContract.balanceOf(owner.address)).to.equal(1)
    })

    it('Should not mint a number of receipts over the max allowed', async () => {
      await expect(
        deployedFactoryContract.mintReceipt(10001, erc20QuestId, messageHash, signature)
      ).to.be.revertedWithCustomError(questFactoryContract, 'OverMaxAllowedToMint')
    })
  })
})<|MERGE_RESOLUTION|>--- conflicted
+++ resolved
@@ -136,7 +136,8 @@
         rewardAmount,
         'erc20',
         erc20QuestId,
-        deployedRabbitHoleReceiptContract.address);
+        deployedRabbitHoleReceiptContract.address
+      )
 
       await expect(
         deployedFactoryContract.createQuest(
@@ -156,25 +157,23 @@
 
     it('Should revert if msg.sender does not have correct role', async () => {
       await expect(
-        deployedFactoryContract.connect(royaltyRecipient).createQuest(
-          deployedSampleErc20Contract.address,
-          expiryDate,
-          startDate,
-          totalRewards,
-          allowList,
-          rewardAmount,
-<<<<<<< HEAD
-          'erc1155',
-          erc1155QuestId,
-          deployedRabbitHoleReceiptContract.address,
-          2000
-=======
-          'erc20',
-          erc20QuestId,
-          deployedRabbitHoleReceiptContract.address
->>>>>>> 5a778443
-        )
-      ).to.be.revertedWith(`AccessControl: account ${royaltyRecipient.address.toLowerCase()} is missing role 0xf9ca453be4e83785e69957dffc5e557020ebe7df32422c6d32ccad977982cadd`)
+        deployedFactoryContract
+          .connect(royaltyRecipient)
+          .createQuest(
+            deployedSampleErc20Contract.address,
+            expiryDate,
+            startDate,
+            totalRewards,
+            allowList,
+            rewardAmount,
+            'erc20',
+            erc20QuestId,
+            deployedRabbitHoleReceiptContract.address,
+            2000
+          )
+      ).to.be.revertedWith(
+        `AccessControl: account ${royaltyRecipient.address.toLowerCase()} is missing role 0xf9ca453be4e83785e69957dffc5e557020ebe7df32422c6d32ccad977982cadd`
+      )
     })
   })
 

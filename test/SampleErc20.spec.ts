<<<<<<< HEAD
// const { expect } = require('chai')
// const { ethers } = require('hardhat')
//
// describe('Merkle Distributor contract', async () => {
//   let deployedErc20: { deployed: () => Promise<any>; symbol: () => Promise<string>; totalSupply: () => Promise<number> }
//
//   beforeEach(async () => {
//     const sampleErc20 = await ethers.getContractFactory('SampleERC20')
//     const [owner] = await ethers.getSigners()
//     deployedErc20 = await sampleErc20.deploy('RewardToken', 'RTC', 1000, owner.address)
//     await deployedErc20.deployed()
//   })
//
//   describe('Deployment', () => {
//     it('deploys a mock erc20', async () => {
//       console.log()
//       const tokenSymbol = await deployedErc20.symbol()
//       expect(tokenSymbol).to.equal('RTC')
//     })
//
//     it('deploys with 1000 reward', async () => {
//       const totalSupply = await deployedErc20.totalSupply()
//       expect(totalSupply).to.equal(1000)
//     })
//   })
// })
=======
const { expect } = require('chai')
const { ethers } = require('hardhat')

describe('Sample ERC-20 contract', async () => {
  let deployedErc20: { deployed: () => Promise<any>; symbol: () => Promise<string>; totalSupply: () => Promise<number> }

  beforeEach(async () => {
    const sampleErc20 = await ethers.getContractFactory('SampleERC20')
    const [owner] = await ethers.getSigners()
    deployedErc20 = await sampleErc20.deploy('RewardToken', 'RTC', 1000, owner.address)
    await deployedErc20.deployed()
  })

  describe('Deployment', () => {
    it('deploys a mock erc20', async () => {
      console.log()
      const tokenSymbol = await deployedErc20.symbol()
      expect(tokenSymbol).to.equal('RTC')
    })

    it('deploys with 1000 reward', async () => {
      const totalSupply = await deployedErc20.totalSupply()
      expect(totalSupply).to.equal(1000)
    })
  })
})
>>>>>>> 7c6efbed
<|MERGE_RESOLUTION|>--- conflicted
+++ resolved
@@ -1,35 +1,7 @@
-<<<<<<< HEAD
-// const { expect } = require('chai')
-// const { ethers } = require('hardhat')
-//
-// describe('Merkle Distributor contract', async () => {
-//   let deployedErc20: { deployed: () => Promise<any>; symbol: () => Promise<string>; totalSupply: () => Promise<number> }
-//
-//   beforeEach(async () => {
-//     const sampleErc20 = await ethers.getContractFactory('SampleERC20')
-//     const [owner] = await ethers.getSigners()
-//     deployedErc20 = await sampleErc20.deploy('RewardToken', 'RTC', 1000, owner.address)
-//     await deployedErc20.deployed()
-//   })
-//
-//   describe('Deployment', () => {
-//     it('deploys a mock erc20', async () => {
-//       console.log()
-//       const tokenSymbol = await deployedErc20.symbol()
-//       expect(tokenSymbol).to.equal('RTC')
-//     })
-//
-//     it('deploys with 1000 reward', async () => {
-//       const totalSupply = await deployedErc20.totalSupply()
-//       expect(totalSupply).to.equal(1000)
-//     })
-//   })
-// })
-=======
 const { expect } = require('chai')
 const { ethers } = require('hardhat')
 
-describe('Sample ERC-20 contract', async () => {
+describe('Merkle Distributor contract', async () => {
   let deployedErc20: { deployed: () => Promise<any>; symbol: () => Promise<string>; totalSupply: () => Promise<number> }
 
   beforeEach(async () => {
@@ -51,5 +23,4 @@
       expect(totalSupply).to.equal(1000)
     })
   })
-})
->>>>>>> 7c6efbed
+})
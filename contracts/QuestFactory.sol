// SPDX-License-Identifier: UNLICENSED
pragma solidity ^0.8.15;

import '@openzeppelin/contracts-upgradeable/proxy/utils/Initializable.sol';
import {Erc20Quest} from './Erc20Quest.sol';
import {IQuestFactory} from './interfaces/IQuestFactory.sol';
import {Erc1155Quest} from './Erc1155Quest.sol';
import {RabbitHoleReceipt} from './RabbitHoleReceipt.sol';
import {OwnableUpgradeable} from '@openzeppelin/contracts-upgradeable/access/OwnableUpgradeable.sol';
import '@openzeppelin/contracts-upgradeable/utils/cryptography/ECDSAUpgradeable.sol';
import '@openzeppelin/contracts-upgradeable/access/AccessControlUpgradeable.sol';

/// @title QuestFactory
/// @author RabbitHole.gg
/// @dev This contract is used to create quests and mint receipts
contract QuestFactory is Initializable, OwnableUpgradeable, AccessControlUpgradeable, IQuestFactory {
    bytes32 public constant CREATE_QUEST_ROLE = keccak256('CREATE_QUEST_ROLE');
    // storage vars. Insert new vars at the end to keep the storage layout the same.
    struct Quest {
        mapping(address => bool) addressMinted;
        address questAddress;
        uint totalParticipants;
        uint numberMinted;
    }

    address public claimSignerAddress;
    address public protocolFeeRecipient;
    mapping(string => Quest) public quests;
    RabbitHoleReceipt public rabbitholeReceiptContract;
    mapping(address => bool) public rewardAllowlist;
    uint public questFee;

    /// @custom:oz-upgrades-unsafe-allow constructor
    constructor() initializer {}

    function initialize(
        address claimSignerAddress_,
        address rabbitholeReceiptContract_,
        address protocolFeeRecipient_
    ) public initializer {
        __Ownable_init();
        __AccessControl_init();
        grantDefaultAdminAndCreateQuestRole(msg.sender);
        claimSignerAddress = claimSignerAddress_;
        rabbitholeReceiptContract = RabbitHoleReceipt(rabbitholeReceiptContract_);
        setProtocolFeeRecipient(protocolFeeRecipient_);
        setQuestFee(2_000);
    }

    /// @dev Create either an erc20 or erc1155 quest, only accounts with the CREATE_QUEST_ROLE can create quests
    /// @param rewardTokenAddress_ The contract address of the reward token
    /// @param endTime_ The end time of the quest
    /// @param startTime_ The start time of the quest
    /// @param totalParticipants_ The total amount of participants (accounts) the quest will have
    /// @param rewardAmountOrTokenId_ The reward amount for an erc20 quest or the token id for an erc1155 quest
    /// @param contractType_ The type of quest, either erc20 or erc1155
    /// @param questId_ The id of the quest
    /// @return address the quest contract address
    function createQuest(
        address rewardTokenAddress_,
        uint256 endTime_,
        uint256 startTime_,
<<<<<<< HEAD
        uint256 totalParticipants_,

=======
        uint256 totalAmount_,
>>>>>>> 2e58a4fa
        uint256 rewardAmountOrTokenId_,
        string memory contractType_,
        string memory questId_
    ) public onlyRole(CREATE_QUEST_ROLE) returns (address) {
        if (quests[questId_].questAddress != address(0)) revert QuestIdUsed();

        if (keccak256(abi.encodePacked(contractType_)) == keccak256(abi.encodePacked('erc20'))) {
            if (rewardAllowlist[rewardTokenAddress_] == false) revert RewardNotAllowed();

            Erc20Quest newQuest = new Erc20Quest(
                rewardTokenAddress_,
                endTime_,
                startTime_,
                totalParticipants_,
                rewardAmountOrTokenId_,
                questId_,
                address(rabbitholeReceiptContract),
                questFee,
                protocolFeeRecipient
            );

            emit QuestCreated(msg.sender, address(newQuest), contractType_);
            quests[questId_].questAddress = address(newQuest);
            quests[questId_].totalParticipants = totalParticipants_;
            newQuest.transferOwnership(msg.sender);
            return address(newQuest);
        }

        if (keccak256(abi.encodePacked(contractType_)) == keccak256(abi.encodePacked('erc1155'))) {
            if (msg.sender != owner()) revert OnlyOwnerCanCreate1155Quest();

            Erc1155Quest newQuest = new Erc1155Quest(
                rewardTokenAddress_,
                endTime_,
                startTime_,
                totalParticipants_,
                rewardAmountOrTokenId_,
                questId_,
                address(rabbitholeReceiptContract)
            );

            emit QuestCreated(msg.sender, address(newQuest), contractType_);
            quests[questId_].questAddress = address(newQuest);
            quests[questId_].totalParticipants = totalParticipants_;
            newQuest.transferOwnership(msg.sender);
            return address(newQuest);
        }

        revert QuestTypeInvalid();
    }

    /// @dev grant the create quest role to an account
    /// @param account_ The account to grant or revoke the create quest role to
    /// @param canCreateQuest_ Boolean to grant or revoke the create quest role. True grants access
    function changeCreateQuestRole(address account_, bool canCreateQuest_) public onlyOwner {
        if (canCreateQuest_) {
            _grantRole(CREATE_QUEST_ROLE, account_);
        } else {
            _revokeRole(CREATE_QUEST_ROLE, account_);
        }
    }

    /// @dev grant the default admin role and the create quest role to the owner
    /// @param account_ The account to grant admin and create quest roles
    function grantDefaultAdminAndCreateQuestRole(address account_) internal {
        _grantRole(DEFAULT_ADMIN_ROLE, account_);
        _grantRole(CREATE_QUEST_ROLE, account_);
    }

    /// @dev set the claim signer address
    /// @param claimSignerAddress_ The address of the claim signer
    function setClaimSignerAddress(address claimSignerAddress_) public onlyOwner {
        claimSignerAddress = claimSignerAddress_;
    }

    /// @dev set the protocol fee recipient
    /// @param protocolFeeRecipient_ The address of the protocol fee recipient
    function setProtocolFeeRecipient(address protocolFeeRecipient_) public onlyOwner {
        if (protocolFeeRecipient_ == address(0)) revert AddressZeroNotAllowed();
        protocolFeeRecipient = protocolFeeRecipient_;
    }

    /// @dev set the rabbithole receipt contract
    /// @param rabbitholeReceiptContract_ The address of the rabbithole receipt contract
    function setRabbitHoleReceiptContract(address rabbitholeReceiptContract_) public onlyOwner {
        rabbitholeReceiptContract = RabbitHoleReceipt(rabbitholeReceiptContract_);
    }

    /// @dev set or remave a contract address to be used as a reward
    /// @param rewardAddress_ The contract address to set
    /// @param allowed_ Whether the contract address is allowed or not
    function setRewardAllowlistAddress(address rewardAddress_, bool allowed_) public onlyOwner {
        rewardAllowlist[rewardAddress_] = allowed_;
    }

    /// @dev set the quest fee
    /// @notice the quest fee should be in Basis Point units: https://www.investopedia.com/terms/b/basispoint.asp
    /// @param questFee_ The quest fee value
    function setQuestFee(uint256 questFee_) public onlyOwner {
        if (questFee_ > 10_000) revert QuestFeeTooHigh();
        questFee = questFee_;
    }

    /// @dev return the number of minted receipts for a quest
    /// @param questId_ The id of the quest
    function getNumberMinted(string memory questId_) external view returns (uint) {
        return quests[questId_].numberMinted;
    }

    /// @dev recover the signer from a hash and signature
    /// @param hash_ The hash of the message
    /// @param signature_ The signature of the hash
    function recoverSigner(bytes32 hash_, bytes memory signature_) public pure returns (address) {
        bytes32 messageDigest = keccak256(abi.encodePacked('\x19Ethereum Signed Message:\n32', hash_));
        return ECDSAUpgradeable.recover(messageDigest, signature_);
    }

    /// @dev mint a RabbitHole Receipt. Note: this contract must be set as Minter on the receipt contract
    /// @param questId_ The id of the quest
    /// @param hash_ The hash of the message
    /// @param signature_ The signature of the hash
    function mintReceipt(string memory questId_, bytes32 hash_, bytes memory signature_) public {
        if (quests[questId_].numberMinted + 1 > quests[questId_].totalParticipants) revert OverMaxAllowedToMint();
        if (quests[questId_].addressMinted[msg.sender] == true) revert AddressAlreadyMinted();
        if (keccak256(abi.encodePacked(msg.sender, questId_)) != hash_) revert InvalidHash();
        if (recoverSigner(hash_, signature_) != claimSignerAddress) revert AddressNotSigned();

        quests[questId_].addressMinted[msg.sender] = true;
        quests[questId_].numberMinted++;
        rabbitholeReceiptContract.mint(msg.sender, questId_);
    }
}<|MERGE_RESOLUTION|>--- conflicted
+++ resolved
@@ -60,12 +60,7 @@
         address rewardTokenAddress_,
         uint256 endTime_,
         uint256 startTime_,
-<<<<<<< HEAD
         uint256 totalParticipants_,
-
-=======
-        uint256 totalAmount_,
->>>>>>> 2e58a4fa
         uint256 rewardAmountOrTokenId_,
         string memory contractType_,
         string memory questId_

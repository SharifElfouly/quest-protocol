--- conflicted
+++ resolved
@@ -52,11 +52,7 @@
         royaltyFee = _royaltyFee;
     }
 
-<<<<<<< HEAD
-    function _mintSingleNFT(adrdess _to, string memory _questId) private {
-=======
     function _mintSingleNFT(address _to, string memory _questId) private {
->>>>>>> f5b63268
         _tokenIds.increment();
         uint newTokenID = _tokenIds.current();
         _safeMint(_to, newTokenID);

--- conflicted
+++ resolved
@@ -12,59 +12,13 @@
         super.start();
     }
 
-    function claim(bytes32 hash, bytes memory signature) public override {
+    function claim(uint timestamp_, bytes32 hash_, bytes memory signature_) public override {
         if (IERC20Upgradeable(rewardToken).balanceOf(address(this)) < rewardAmountInWeiOrTokenId) revert AmountExceedsBalance();
-        super.claim(hash, signature);
+        super.claim(timestamp_, hash_, signature_);
     }
 
-<<<<<<< HEAD
-    function _transferRewards(uint256 amount) internal override {
-        IERC20Upgradeable(rewardToken).safeTransfer(msg.sender, amount);
-=======
-    function setClaimSignerAddress(address claimSignerAddress_) public onlyOwner {
-        claimSignerAddress = claimSignerAddress_;
-    }
-
-    function _setClaimed(uint256[] memory tokenIds_) private {
-        for (uint i = 0; i < tokenIds_.length; i++) {
-            claimedList[tokenIds_[i]] = true;
-        }
-    }
-
-    function recoverSigner(bytes32 hash_, bytes memory signature_) public pure returns (address) {
-        bytes32 messageDigest = keccak256(abi.encodePacked('\x19Ethereum Signed Message:\n32', hash_));
-        return ECDSAUpgradeable.recover(messageDigest, signature_);
-    }
-
-    function claim(uint timestamp_, bytes32 hash_, bytes memory signature_) public virtual {
-        if (hasStarted == false) revert NotStarted();
-        if (isPaused == true) revert QuestPaused();
-        if (block.timestamp < startTime) revert ClaimWindowNotStarted();
-        if (IERC20Upgradeable(rewardToken).balanceOf(address(this)) < rewardAmountInWei) revert AmountExceedsBalance();
-        if (keccak256(abi.encodePacked(msg.sender, questId, timestamp_)) != hash_) revert InvalidHash();
-        if (recoverSigner(hash_, signature_) != claimSignerAddress) revert AddressNotSigned();
-
-        uint[] memory tokens = rabbitholeReceiptContract.getOwnedTokenIdsOfQuest(questId, msg.sender);
-
-        if (tokens.length == 0) revert NoTokensToClaim();
-
-        uint256 redeemableTokenCount = 0;
-
-        for (uint i = 0; i < tokens.length; i++) {
-            if (!isClaimed(tokens[i])) {
-                redeemableTokenCount++;
-            }
-        }
-
-        if (redeemableTokenCount == 0) revert AlreadyClaimed();
-
-        uint256 totalReedemableRewards = redeemableTokenCount * rewardAmountInWei;
-
-        IERC20Upgradeable(rewardToken).safeTransfer(msg.sender, totalReedemableRewards);
-        _setClaimed(tokens);
-
-        emit Claimed(msg.sender, totalReedemableRewards);
->>>>>>> 0e454de9
+    function _transferRewards(uint256 amount_) internal override {
+        IERC20Upgradeable(rewardToken).safeTransfer(msg.sender, amount_);
     }
 
     function _calculateRewards(uint256 redeemableTokenCount_) internal view override returns (uint256) {

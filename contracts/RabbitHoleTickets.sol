--- conflicted
+++ resolved
@@ -66,16 +66,6 @@
         _mint(to, id, amount, data);
     }
 
-<<<<<<< HEAD
-    function mintBatch(address to, uint256[] memory ids, uint256[] memory amounts, bytes memory data) public onlyMinter {
-        _mintBatch(to, ids, amounts, data);
-    }
-
-    function uri(
-        uint tokenId_
-    ) public view virtual override(ERC1155Upgradeable) returns (string memory) {
-        return TicketRendererContract.generateTokenURI(tokenId_);
-=======
     function mintBatch(
         address to,
         uint256[] memory ids,
@@ -85,9 +75,8 @@
         _mintBatch(to, ids, amounts, data);
     }
 
-    function uri(uint _tokenId) public view virtual override(ERC1155Upgradeable) returns (string memory) {
-        return TicketRendererContract.generateTokenURI(_tokenId);
->>>>>>> 2ae2ba97
+    function uri(uint tokenId_) public view virtual override(ERC1155Upgradeable) returns (string memory) {
+        return TicketRendererContract.generateTokenURI(tokenId_);
     }
 
     function royaltyInfo(
